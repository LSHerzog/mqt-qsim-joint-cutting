--- conflicted
+++ resolved
@@ -21,7 +21,7 @@
 
 #include "../lib/circuit_reader.h"
 #include "../lib/fuser_basic.h"
-#include "../lib/gate.h"
+#include "../lib/gates_def.h"
 #include "../lib/io.h"
 #include "../lib/parfor.h"
 #include "../lib/run_qsim.h"
@@ -107,21 +107,17 @@
   using Simulator = SimulatorAVX<ParallelFor>;
   using StateSpace = Simulator::StateSpace;
   using State = StateSpace::State;
-  using Runner = QSimRunner<IO, BasicGateFuser<Gate<float>>, Simulator>;
+  using Runner = QSimRunner<IO, BasicGateFuser<GateQSim<float>>, Simulator>;
 
   StateSpace state_space(circuit.num_qubits, opt.num_threads);
   State state = state_space.CreateState();
 
-<<<<<<< HEAD
-  using Runner = QSimRunner<IO, BasicGateFuser<GateQSim<float>>, Simulator>;
-=======
   if (state_space.IsNull(state)) {
     IO::errorf("not enough memory: is the number of qubits too large?\n");
     return 1;
   }
 
   state_space.SetStateZero(state);
->>>>>>> 2057d15a
 
   Runner::Parameter param;
   param.num_threads = opt.num_threads;
